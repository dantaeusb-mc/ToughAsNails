--- conflicted
+++ resolved
@@ -67,11 +67,8 @@
             nextTemptPriority++;
             //For reference, Ocelots have it as new EntityAIAvoidEntity(this, EntityPlayer.class, 16.0F, 0.8D, 1.33D);
             double movementSpeed = animal.getEntityAttribute(SharedMonsterAttributes.MOVEMENT_SPEED).getBaseValue();
-<<<<<<< HEAD
-            animal.tasks.addTask(nextTemptPriority, new EntityAIAvoidEntity(animal, EntityPlayer.class, 40.0F, 0.8D, 1.33D));
-=======
             animal.tasks.addTask(nextTemptPriority, new EntityAIAvoidEntity(animal, EntityPlayer.class, 40.0F, movementSpeed * 5D, movementSpeed * 10D));
->>>>>>> e40e64c2
+
             nextTemptPriority++;
             
             for (EntityAITaskEntry entry : animal.tasks.taskEntries)
